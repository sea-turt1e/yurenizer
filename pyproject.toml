--- conflicted
+++ resolved
@@ -1,10 +1,6 @@
 [tool.poetry]
 name = "yurenizer"
-<<<<<<< HEAD
-version = "0.1.1"
-=======
 version = "0.1.2"
->>>>>>> 0d06e389
 description = "A library for standardizing terms with spelling variations using a synonym dictionary."
 authors = ["sea-turt1e <h.yamada.bg@gmail.com>"]
 repository = "https://github.com/sea-turt1e/yurenizer"
